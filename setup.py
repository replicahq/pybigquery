#!/usr/bin/env python
# Copyright (c) 2017 The sqlalchemy-bigquery Authors
#
# Permission is hereby granted, free of charge, to any person obtaining a copy of
# this software and associated documentation files (the "Software"), to deal in
# the Software without restriction, including without limitation the rights to
# use, copy, modify, merge, publish, distribute, sublicense, and/or sell copies of
# the Software, and to permit persons to whom the Software is furnished to do so,
# subject to the following conditions:
#
# The above copyright notice and this permission notice shall be included in all
# copies or substantial portions of the Software.
#
# THE SOFTWARE IS PROVIDED "AS IS", WITHOUT WARRANTY OF ANY KIND, EXPRESS OR
# IMPLIED, INCLUDING BUT NOT LIMITED TO THE WARRANTIES OF MERCHANTABILITY, FITNESS
# FOR A PARTICULAR PURPOSE AND NONINFRINGEMENT. IN NO EVENT SHALL THE AUTHORS OR
# COPYRIGHT HOLDERS BE LIABLE FOR ANY CLAIM, DAMAGES OR OTHER LIABILITY, WHETHER
# IN AN ACTION OF CONTRACT, TORT OR OTHERWISE, ARISING FROM, OUT OF OR IN
# CONNECTION WITH THE SOFTWARE OR THE USE OR OTHER DEALINGS IN THE SOFTWARE.

import io
import itertools
import os
import re
from setuptools import setup

# Package metadata.

name = "sqlalchemy-bigquery"
description = "SQLAlchemy dialect for BigQuery"

# Should be one of:
# 'Development Status :: 3 - Alpha'
# 'Development Status :: 4 - Beta'
# 'Development Status :: 5 - Production/Stable'
release_status = "Development Status :: 5 - Production/Stable"

package_root = os.path.abspath(os.path.dirname(__file__))
with open(os.path.join(package_root, "sqlalchemy_bigquery", "version.py")) as f:
    version = re.search('__version__ = "([^"]+)"', f.read()).group(1)


def readme():
    with io.open("README.rst", "r", encoding="utf8") as f:
        return f.read()


extras = dict(
    geography=["GeoAlchemy2", "shapely"],
    alembic=["alembic"],
    tests=["packaging", "pytz"],
)
extras["all"] = set(itertools.chain.from_iterable(extras.values()))

setup(
    name=name,
    version=version,
    description=description,
    long_description=readme(),
    long_description_content_type="text/x-rst",
    author="The Sqlalchemy-Bigquery Authors",
    author_email="googleapis-packages@google.com",
    packages=["sqlalchemy_bigquery"],
    url="https://github.com/googleapis/python-bigquery-sqlalchemy",
    keywords=["bigquery", "sqlalchemy"],
    classifiers=[
        release_status,
        "Intended Audience :: Developers",
        "License :: OSI Approved :: MIT License",
        "Programming Language :: Python",
        "Programming Language :: Python :: 3",
        "Programming Language :: Python :: 3.7",
        "Programming Language :: Python :: 3.8",
        "Programming Language :: Python :: 3.9",
        "Programming Language :: Python :: 3.10",
        "Operating System :: OS Independent",
        "Topic :: Database :: Front-Ends",
    ],
    platforms="Posix; MacOS X; Windows",
    install_requires=[
        "google-api-core >= 1.31.5, <3.0.0dev,!=2.0.*,!=2.1.*,!=2.2.*,!=2.3.0",
        # NOTE: Maintainers, please do not require google-auth>=2.x.x
        # Until this issue is closed
        # https://github.com/googleapis/google-cloud-python/issues/10566
        "google-auth>=1.25.0,<3.0.0dev",  # Work around pip wack.
        "google-cloud-bigquery>=2.25.2,<4.0.0dev",
<<<<<<< HEAD
        "sqlalchemy>=1.2.0,<1.5.0dev",
=======
        "google-cloud-bigquery-storage>=2.0.0,<3.0.0dev",
        "pyarrow>=3.0.0,<7.0dev",
        # Temporarily set maximimum sqlalchemy to a known-working version while
        # we debug failing compliance tests. See:
        # https://github.com/googleapis/python-bigquery-sqlalchemy/issues/386
        # and
        # https://github.com/googleapis/python-bigquery-sqlalchemy/issues/385
        "sqlalchemy>=1.2.0,<=1.4.27",
>>>>>>> 52ec8084
        "future",
    ],
    extras_require=extras,
    python_requires=">=3.7, <3.11",
    tests_require=["packaging", "pytz"],
    entry_points={
        "sqlalchemy.dialects": ["bigquery = sqlalchemy_bigquery:BigQueryDialect"]
    },
    # Document that this replaces pybigquery, however, this isn't
    # enforced by pip, because doing so would allow rogue packages to
    # obsolete legitimate ones.
    obsoletes=["pybigquery"],
)<|MERGE_RESOLUTION|>--- conflicted
+++ resolved
@@ -84,9 +84,6 @@
         # https://github.com/googleapis/google-cloud-python/issues/10566
         "google-auth>=1.25.0,<3.0.0dev",  # Work around pip wack.
         "google-cloud-bigquery>=2.25.2,<4.0.0dev",
-<<<<<<< HEAD
-        "sqlalchemy>=1.2.0,<1.5.0dev",
-=======
         "google-cloud-bigquery-storage>=2.0.0,<3.0.0dev",
         "pyarrow>=3.0.0,<7.0dev",
         # Temporarily set maximimum sqlalchemy to a known-working version while
@@ -95,7 +92,6 @@
         # and
         # https://github.com/googleapis/python-bigquery-sqlalchemy/issues/385
         "sqlalchemy>=1.2.0,<=1.4.27",
->>>>>>> 52ec8084
         "future",
     ],
     extras_require=extras,
